--- conflicted
+++ resolved
@@ -1633,7 +1633,27 @@
       ]
     },
     {
-<<<<<<< HEAD
+      "login": "NoaBenAmi",
+      "name": "Noa Ben Ami",
+      "avatar_url": "https://avatars.githubusercontent.com/u/37590002?v=4",
+      "profile": "https://github.com/NoaBenAmi",
+      "contributions": [
+        "code",
+        "test",
+        "doc"
+      ]
+    },
+    {
+      "login": "lielleravid",
+      "name": "Lielle Ravid",
+      "avatar_url": "https://avatars.githubusercontent.com/u/37774194?v=4",
+      "profile": "https://github.com/lielleravid",
+      "contributions": [
+        "code",
+        "doc"
+      ]
+    },
+    {
       "login": "AurumnPegasus",
       "name": "Shivansh Subramanian",
       "avatar_url": "https://avatars.githubusercontent.com/u/54315149?v=4",
@@ -1641,26 +1661,6 @@
       "contributions": [
         "doc",
         "code"
-=======
-      "login": "NoaBenAmi",
-      "name": "Noa Ben Ami",
-      "avatar_url": "https://avatars.githubusercontent.com/u/37590002?v=4",
-      "profile": "https://github.com/NoaBenAmi",
-      "contributions": [
-        "code",
-        "test",
-        "doc"
-      ]
-    },
-    {
-      "login": "lielleravid",
-      "name": "Lielle Ravid",
-      "avatar_url": "https://avatars.githubusercontent.com/u/37774194?v=4",
-      "profile": "https://github.com/lielleravid",
-      "contributions": [
-        "code",
-        "doc"
->>>>>>> f21f227a
       ]
     }
   ],
