{
  "files": [
    "CONTRIBUTORS.md"
  ],
  "imageSize": 100,
  "contributorsPerLine": 9,
  "contributorsSortAlphabetically": true,
  "badgeTemplate": "[![All Contributors](https://img.shields.io/badge/all_contributors-<%= contributors.length %>-orange.svg)](#contributors)",
  "skipCi": true,
  "contributors": [
    {
      "login": "fkiraly",
      "name": "Franz Kiraly",
      "avatar_url": "https://avatars1.githubusercontent.com/u/7985502?v=4",
      "profile": "https://github.com/fkiraly",
      "contributions": [
        "bug",
        "business",
        "code",
        "doc",
        "design",
        "eventOrganizing",
        "example",
        "financial",
        "fundingFinding",
        "ideas",
        "maintenance",
        "mentoring",
        "projectManagement",
        "question",
        "review",
        "talk",
        "test",
        "tutorial",
        "video"
      ]
    },
    {
      "login": "sajaysurya",
      "name": "Sajaysurya Ganesh",
      "avatar_url": "https://avatars2.githubusercontent.com/u/25329624?v=4",
      "profile": "https://sajay.online",
      "contributions": [
        "code",
        "doc",
        "design",
        "example",
        "ideas",
        "test",
        "tutorial"
      ]
    },
    {
      "login": "Tomiiwa",
      "name": "Ireoluwatomiwa",
      "avatar_url": "https://avatars.githubusercontent.com/u/61966277?v=4",
      "profile": "https://www.linkedin.com/in/ireoluwatomiwa-sanusi/",
      "contributions": [
        "doc"
      ]
    },
    {
      "login": "TonyBagnall",
      "name": "Tony Bagnall",
      "avatar_url": "https://avatars1.githubusercontent.com/u/9594042?v=4",
      "profile": "http://www.timeseriesclassification.com",
      "contributions": [
        "code",
        "business",
        "doc",
        "design",
        "eventOrganizing",
        "fundingFinding",
        "ideas",
        "projectManagement",
        "question",
        "review",
        "talk",
        "data"
      ]
    },
    {
      "login": "jasonlines",
      "name": "Jason Lines",
      "avatar_url": "https://avatars1.githubusercontent.com/u/38794632?v=4",
      "profile": "http://www.timeseriesclassification.com",
      "contributions": [
        "code",
        "business",
        "doc",
        "design",
        "eventOrganizing",
        "fundingFinding",
        "ideas",
        "projectManagement",
        "question",
        "review",
        "talk",
        "example"
      ]
    },
    {
      "login": "mloning",
      "name": "Markus Löning",
      "avatar_url": "https://avatars3.githubusercontent.com/u/21020482?v=4",
      "profile": "https://github.com/mloning",
      "contributions": [
        "code",
        "test",
        "maintenance",
        "platform",
        "review",
        "infra",
        "example",
        "bug",
        "tutorial",
        "business",
        "doc",
        "design",
        "eventOrganizing",
        "fundingFinding",
        "ideas",
        "projectManagement",
        "question",
        "talk",
        "mentoring",
        "video"
      ]
    },
    {
      "login": "goastler",
      "name": "George Oastler",
      "avatar_url": "https://avatars0.githubusercontent.com/u/7059456?v=4",
      "profile": "https://github.com/goastler",
      "contributions": [
        "code",
        "test",
        "platform",
        "example",
        "doc"
      ]
    },
    {
      "login": "ViktorKaz",
      "name": "ViktorKaz",
      "avatar_url": "https://avatars0.githubusercontent.com/u/33499138?v=4",
      "profile": "https://github.com/ViktorKaz",
      "contributions": [
        "code",
        "doc",
        "design"
      ]
    },
    {
      "login": "MatthewMiddlehurst",
      "name": "Matthew Middlehurst",
      "avatar_url": "https://avatars0.githubusercontent.com/u/25731235?v=4",
      "profile": "http://www.timeseriesclassification.com",
      "contributions": [
        "code",
        "doc",
        "test",
        "tutorial",
        "review",
        "bug"
      ]
    },
    {
      "login": "miraep8",
      "name": "Mirae Parker",
      "avatar_url": "https://avatars.githubusercontent.com/u/10511777?s=400&u=10a774fd4be767fa3b23a82a98bbfe102c17f0f3&v=4",
      "profile": "https://github.com/miraep8",
      "contributions": [
        "code",
        "test"
      ]
    },
    {
      "login": "jesellier",
      "name": "jesellier",
      "avatar_url": "https://avatars0.githubusercontent.com/u/51952076?v=4",
      "profile": "https://github.com/jesellier",
      "contributions": [
        "code"
      ]
    },
    {
      "login": "James-Large",
      "name": "James Large",
      "avatar_url": "https://avatars0.githubusercontent.com/u/44509982?v=4",
      "profile": "http://www.timeseriesclassification.com/",
      "contributions": [
        "code",
        "doc",
        "test",
        "infra",
        "maintenance"
      ]
    },
    {
      "login": "simone-pignotti",
      "name": "simone-pignotti",
      "avatar_url": "https://avatars1.githubusercontent.com/u/44410066?v=4",
      "profile": "https://github.com/simone-pignotti",
      "contributions": [
        "code",
        "bug"
      ]
    },
    {
      "login": "ClaudiaSanches",
      "name": "ClaudiaSanches",
      "avatar_url": "https://avatars3.githubusercontent.com/u/28742178?v=4",
      "profile": "https://github.com/ClaudiaSanches",
      "contributions": [
        "code",
        "test"
      ]
    },
    {
      "login": "aa25desh",
      "name": "aa25desh",
      "avatar_url": "https://avatars1.githubusercontent.com/u/29518290?v=4",
      "profile": "https://github.com/aa25desh",
      "contributions": [
        "code",
        "bug"
      ]
    },
    {
      "login": "matteogales",
      "name": "matteogales",
      "avatar_url": "https://avatars0.githubusercontent.com/u/9269326?v=4",
      "profile": "https://github.com/matteogales",
      "contributions": [
        "code",
        "design",
        "ideas"
      ]
    },
    {
      "login": "prockenschaub",
      "name": "Patrick Rockenschaub",
      "avatar_url": "https://avatars0.githubusercontent.com/u/15381732?v=4",
      "profile": "https://github.com/prockenschaub",
      "contributions": [
        "code",
        "design",
        "ideas",
        "test"
      ]
    },
    {
      "login": "dasgupsa",
      "name": "Saurabh Dasgupta",
      "avatar_url": "https://avatars2.githubusercontent.com/u/10398956?v=4",
      "profile": "https://github.com/dasgupsa",
      "contributions": [
        "code"
      ]
    },
    {
      "login": "angus924",
      "name": "Angus Dempster",
      "avatar_url": "https://avatars0.githubusercontent.com/u/55837131?v=4",
      "profile": "https://github.com/angus924",
      "contributions": [
        "code",
        "test",
        "tutorial"
      ]
    },
    {
      "login": "lnthach",
      "name": "Thach Le Nguyen",
      "avatar_url": "https://avatars0.githubusercontent.com/u/7788363?v=4",
      "profile": "https://github.com/lnthach",
      "contributions": [
        "code",
        "test"
      ]
    },
    {
      "login": "Ayushmaanseth",
      "name": "Ayushmaan Seth",
      "avatar_url": "https://avatars1.githubusercontent.com/u/29939762?v=4",
      "profile": "https://www.linkedin.com/in/ayushmaan-seth-4a96364a/",
      "contributions": [
        "code",
        "review",
        "test",
        "doc",
        "eventOrganizing",
        "tutorial"
      ]
    },
    {
      "login": "ninfueng",
      "name": "Ninnart Fuengfusin",
      "avatar_url": "https://avatars2.githubusercontent.com/u/28499769?v=4",
      "profile": "https://github.com/ninfueng",
      "contributions": [
        "code"
      ]
    },
    {
      "login": "big-o",
      "name": "big-o",
      "avatar_url": "https://avatars1.githubusercontent.com/u/1134151?v=4",
      "profile": "https://github.com/big-o",
      "contributions": [
        "code",
        "test",
        "design",
        "ideas",
        "review",
        "tutorial",
        "mentoring"
      ]
    },
    {
      "login": "Kludex",
      "name": "Marcelo Trylesinski",
      "avatar_url": "https://avatars3.githubusercontent.com/u/7353520?v=4",
      "profile": "http://marcelotryle.com",
      "contributions": [
        "doc"
      ]
    },
    {
      "login": "oleskiewicz",
      "name": "oleskiewicz",
      "avatar_url": "https://avatars1.githubusercontent.com/u/5682158?v=4",
      "profile": "https://github.com/oleskiewicz",
      "contributions": [
        "code",
        "doc",
        "test"
      ]
    },
    {
      "login": "dguijo",
      "name": "David Guijo Rubio",
      "avatar_url": "https://avatars1.githubusercontent.com/u/47889499?v=4",
      "profile": "http://www.uco.es/grupos/ayrna/index.php/es/publicaciones/articulos?publications_view_all=1&theses_view_all=0&projects_view_all=0&task=show&view=member&id=22",
      "contributions": [
        "code",
        "ideas"
      ]
    },
    {
      "login": "HYang1996",
      "name": "HYang1996",
      "avatar_url": "https://avatars0.githubusercontent.com/u/44179303?v=4",
      "profile": "https://github.com/HYang1996",
      "contributions": [
        "code",
        "test",
        "doc",
        "tutorial"
      ]
    },
    {
      "login": "Mo-Saif",
      "name": "Mohammed Saif Kazamel",
      "avatar_url": "https://avatars0.githubusercontent.com/u/27867617?v=4",
      "profile": "https://mo-saif.github.io/",
      "contributions": [
        "bug"
      ]
    },
    {
      "login": "abandus",
      "name": "abandus",
      "avatar_url": "https://avatars2.githubusercontent.com/u/46486474?v=4",
      "profile": "https://github.com/abandus",
      "contributions": [
        "ideas",
        "code"
      ]
    },
    {
      "login": "Pangoraw",
      "name": "Paul",
      "avatar_url": "https://avatars1.githubusercontent.com/u/9824244?v=4",
      "profile": "https://ber.gp",
      "contributions": [
        "doc"
      ]
    },
    {
      "login": "vedazeren",
      "name": "vedazeren",
      "avatar_url": "https://avatars3.githubusercontent.com/u/63582874?v=4",
      "profile": "https://github.com/vedazeren",
      "contributions": [
        "code",
        "test"
      ]
    },
    {
      "login": "hiqbal2",
      "name": "hiqbal2",
      "avatar_url": "https://avatars3.githubusercontent.com/u/10302415?v=4",
      "profile": "https://github.com/hiqbal2",
      "contributions": [
        "doc"
      ]
    },
    {
      "login": "btrtts",
      "name": "btrtts",
      "avatar_url": "https://avatars3.githubusercontent.com/u/66252156?v=4",
      "profile": "https://github.com/btrtts",
      "contributions": [
        "doc"
      ]
    },
    {
      "login": "marielledado",
      "name": "Marielle",
      "avatar_url": "https://avatars2.githubusercontent.com/u/13499809?v=4",
      "profile": "https://twitter.com/marielli",
      "contributions": [
        "doc",
        "code",
        "ideas"
      ]
    },
    {
      "login": "Cheukting",
      "name": "Cheuk Ting Ho",
      "avatar_url": "https://avatars1.githubusercontent.com/u/28761465?v=4",
      "profile": "http://cheuk.dev",
      "contributions": [
        "code"
      ]
    },
    {
      "login": "sophijka",
      "name": "sophijka",
      "avatar_url": "https://avatars2.githubusercontent.com/u/47450591?v=4",
      "profile": "https://github.com/sophijka",
      "contributions": [
        "doc",
        "maintenance"
      ]
    },
    {
      "login": "Quaterion",
      "name": "Quaterion",
      "avatar_url": "https://avatars2.githubusercontent.com/u/23200273?v=4",
      "profile": "https://github.com/Quaterion",
      "contributions": [
        "bug"
      ]
    },
    {
      "login": "ABostrom",
      "name": "Aaron Bostrom",
      "avatar_url": "https://avatars0.githubusercontent.com/u/9571933?v=4",
      "profile": "https://github.com/ABostrom",
      "contributions": [
        "code",
        "doc",
        "test",
        "mentoring"
      ]
    },
    {
      "login": "BandaSaiTejaReddy",
      "name": "BANDASAITEJAREDDY",
      "avatar_url": "https://avatars0.githubusercontent.com/u/31387911?v=4",
      "profile": "https://github.com/BandaSaiTejaReddy",
      "contributions": [
        "code",
        "doc"
      ]
    },
    {
      "login": "lynnssi",
      "name": "Alexandra Amidon",
      "avatar_url": "https://avatars2.githubusercontent.com/u/17050655?v=4",
      "profile": "https://medium.com/@alexandra.amidon",
      "contributions": [
        "blog",
        "doc",
        "ideas"
      ]
    },
    {
      "login": "chizzi25",
      "name": "chizzi25",
      "avatar_url": "https://avatars3.githubusercontent.com/u/67911243?v=4",
      "profile": "https://github.com/chizzi25",
      "contributions": [
        "blog"
      ]
    },
    {
      "login": "Piyush1729",
      "name": "Piyush1729",
      "avatar_url": "https://avatars2.githubusercontent.com/u/64950012?v=4",
      "profile": "https://github.com/Piyush1729",
      "contributions": [
        "code",
        "review"
      ]
    },
    {
      "login": "sri1419",
      "name": "sri1419",
      "avatar_url": "https://avatars2.githubusercontent.com/u/65078278?v=4",
      "profile": "https://github.com/sri1419",
      "contributions": [
        "code"
      ]
    },
    {
      "login": "patrickzib",
      "name": "Patrick Schäfer",
      "avatar_url": "https://avatars0.githubusercontent.com/u/7783034?v=4",
      "profile": "http://www2.informatik.hu-berlin.de/~schaefpa/",
      "contributions": [
        "code",
        "tutorial"
      ]
    },
    {
      "login": "ermshaua",
      "name": "Arik Ermshaus",
      "avatar_url": "https://avatars.githubusercontent.com/u/23294512?v=4",
      "profile": "https://github.com/ermshaua/",
      "contributions": [
        "code"
      ]
    },
    {
      "login": "akanz1",
      "name": "Andreas Kanz",
      "avatar_url": "https://avatars3.githubusercontent.com/u/51492342?v=4",
      "profile": "https://github.com/akanz1",
      "contributions": [
        "tutorial"
      ]
    },
    {
      "login": "brettkoonce",
      "name": "brett koonce",
      "avatar_url": "https://avatars2.githubusercontent.com/u/11281814?v=4",
      "profile": "https://github.com/brettkoonce",
      "contributions": [
        "doc"
      ]
    },
    {
      "login": "alwinw",
      "name": "Alwin",
      "avatar_url": "https://avatars3.githubusercontent.com/u/16846521?v=4",
      "profile": "https://github.com/alwinw",
      "contributions": [
        "doc",
        "code",
        "maintenance"
      ]
    },
    {
      "login": "kkoziara",
      "name": "kkoziara",
      "avatar_url": "https://avatars1.githubusercontent.com/u/4346849?v=4",
      "profile": "https://github.com/kkoziara",
      "contributions": [
        "code",
        "bug"
      ]
    },
    {
      "login": "evanmiller29",
      "name": "Evan Miller",
      "avatar_url": "https://avatars2.githubusercontent.com/u/8062590?v=4",
      "profile": "https://github.com/evanmiller29",
      "contributions": [
        "tutorial"
      ]
    },
    {
      "login": "krumeto",
      "name": "Krum Arnaudov",
      "avatar_url": "https://avatars3.githubusercontent.com/u/11272436?v=4",
      "profile": "https://github.com/krumeto",
      "contributions": [
        "bug",
        "code"
      ]
    },
    {
      "login": "martinagvilas",
      "name": "Martina G. Vilas",
      "avatar_url": "https://avatars2.githubusercontent.com/u/37339384?v=4",
      "profile": "https://github.com/martinagvilas",
      "contributions": [
        "review",
        "ideas"
      ]
    },
    {
      "login": "Emiliathewolf",
      "name": "Emilia Rose",
      "avatar_url": "https://avatars2.githubusercontent.com/u/22026218?v=4",
      "profile": "https://github.com/Emiliathewolf",
      "contributions": [
        "code",
        "test"
      ]
    },
    {
      "login": "AidenRushbrooke",
      "name": "AidenRushbrooke",
      "avatar_url": "https://avatars0.githubusercontent.com/u/72034940?v=4",
      "profile": "https://github.com/AidenRushbrooke",
      "contributions": [
        "code",
        "test"
      ]
    },
    {
      "login": "whackteachers",
      "name": "Jason Pong",
      "avatar_url": "https://avatars0.githubusercontent.com/u/33785383?v=4",
      "profile": "https://github.com/whackteachers",
      "contributions": [
        "code",
        "test"
      ]
    },
    {
      "login": "magittan",
      "name": "William Zheng",
      "avatar_url": "https://avatars0.githubusercontent.com/u/14024202?v=4",
      "profile": "https://github.com/magittan",
      "contributions": [
        "code",
        "test"
      ]
    },
    {
      "login": "huayicodes",
      "name": "Huayi Wei",
      "avatar_url": "https://avatars3.githubusercontent.com/u/22870735?v=4",
      "profile": "https://www.linkedin.com/in/huayiwei/",
      "contributions": [
        "tutorial"
      ]
    },
    {
      "login": "Multivin12",
      "name": "Multivin12",
      "avatar_url": "https://avatars3.githubusercontent.com/u/36476633?v=4",
      "profile": "https://github.com/Multivin12",
      "contributions": [
        "code",
        "test"
      ]
    },
    {
      "login": "davidbp",
      "name": "David Buchaca Prats",
      "avatar_url": "https://avatars3.githubusercontent.com/u/4223580?v=4",
      "profile": "https://github.com/davidbp",
      "contributions": [
        "code"
      ]
    },
    {
      "login": "SebasKoel",
      "name": "Sebastiaan Koel",
      "avatar_url": "https://avatars3.githubusercontent.com/u/66252156?v=4",
      "profile": "https://github.com/SebasKoel",
      "contributions": [
        "code",
        "doc"
      ]
    },
    {
      "login": "MarcoGorelli",
      "name": "Marco Gorelli",
      "avatar_url": "https://avatars2.githubusercontent.com/u/33491632?v=4",
      "profile": "https://github.com/MarcoGorelli",
      "contributions": [
        "infra"
      ]
    },
    {
      "login": "DmitriyValetov",
      "name": "Dmitriy Valetov",
      "avatar_url": "https://avatars0.githubusercontent.com/u/27976850?v=4",
      "profile": "https://github.com/DmitriyValetov",
      "contributions": [
        "code",
        "tutorial"
      ]
    },
    {
      "login": "vollmersj",
      "name": "vollmersj",
      "avatar_url": "https://avatars2.githubusercontent.com/u/12613127?v=4",
      "profile": "https://github.com/vollmersj",
      "contributions": [
        "doc"
      ]
    },
    {
      "login": "MichalChromcak",
      "name": "Michal Chromcak",
      "avatar_url": "https://avatars1.githubusercontent.com/u/12393430?v=4",
      "profile": "https://github.com/MichalChromcak",
      "contributions": [
        "code",
        "doc",
        "test",
        "tutorial"
      ]
    },
    {
      "login": "bmurdata",
      "name": "Brian Murphy",
      "avatar_url": "https://avatars2.githubusercontent.com/u/32182553?v=4",
      "profile": "https://bmurphyportfolio.netlify.com/",
      "contributions": [
        "doc"
      ]
    },
    {
      "login": "raishubham1",
      "name": "raishubham1",
      "avatar_url": "https://avatars3.githubusercontent.com/u/29356417?v=4",
      "profile": "https://github.com/raishubham1",
      "contributions": [
        "doc"
      ]
    },
    {
      "login": "ngupta23",
      "name": "Nikhil Gupta",
      "avatar_url": "https://avatars0.githubusercontent.com/u/33585645?v=4",
      "profile": "https://github.com/ngupta23",
      "contributions": [
        "code",
        "bug",
        "doc"
      ]
    },
    {
      "login": "aiwalter",
      "name": "Martin Walter",
      "avatar_url": "https://avatars0.githubusercontent.com/u/29627036?v=4",
      "profile": "https://www.linkedin.com/in/martin-walter-1a33b3114/",
      "contributions": [
        "code",
        "bug",
        "projectManagement",
        "fundingFinding",
        "mentoring",
        "ideas",
        "design",
        "review",
        "doc",
        "talk"
      ]
    },
    {
      "login": "afzal442",
      "name": "Afzal Ansari",
      "avatar_url": "https://avatars0.githubusercontent.com/u/11625672?v=4",
      "profile": "https://github.com/afzal442",
      "contributions": [
        "code",
        "doc"
      ]
    },
    {
      "login": "gracewgao",
      "name": "Grace Gao",
      "avatar_url": "https://avatars0.githubusercontent.com/u/38268331?v=4",
      "profile": "https://www.linkedin.com/in/gracewgao/",
      "contributions": [
        "code",
        "bug"
      ]
    },
    {
      "login": "utsavcoding",
      "name": "Utsav Kumar Tiwari",
      "avatar_url": "https://avatars3.githubusercontent.com/u/55446385?v=4",
      "profile": "https://github.com/utsavcoding",
      "contributions": [
        "code",
        "doc"
      ]
    },
    {
      "login": "tch",
      "name": "Tomasz Chodakowski",
      "avatar_url": "https://avatars3.githubusercontent.com/u/184076?v=4",
      "profile": "https://github.com/tch",
      "contributions": [
        "code",
        "doc",
        "bug"
      ]
    },
    {
      "login": "koralturkk",
      "name": "Kutay Koralturk",
      "avatar_url": "https://avatars2.githubusercontent.com/u/18037789?s=460&v=4",
      "profile": "https://github.com/koralturkk",
      "contributions": [
        "code",
        "bug"
      ]
    },
    {
      "login": "vnmabus",
      "name": "Carlos Ramos Carreño",
      "avatar_url": "https://avatars1.githubusercontent.com/u/2364173?v=4",
      "profile": "https://github.com/vnmabus",
      "contributions": [
        "doc"
      ]
    },
    {
      "login": "lpantano",
      "name": "Lorena Pantano",
      "avatar_url": "https://avatars2.githubusercontent.com/u/1621788?v=4",
      "profile": "http://lpantano.github.io/",
      "contributions": [
        "ideas"
      ]
    },
    {
      "login": "KirstieJane",
      "name": "Kirstie Whitaker",
      "avatar_url": "https://avatars1.githubusercontent.com/u/3626306?v=4",
      "profile": "https://whitakerlab.github.io/",
      "contributions": [
        "ideas",
        "fundingFinding"
      ]
    },
    {
      "login": "juanitorduz",
      "name": "Juan Orduz",
      "avatar_url": "https://avatars1.githubusercontent.com/u/22996444?v=4",
      "profile": "https://juanitorduz.github.io/",
      "contributions": [
        "tutorial",
        "doc"
      ]
    },
    {
      "login": "dhirschfeld",
      "name": "Dave Hirschfeld",
      "avatar_url": "https://avatars1.githubusercontent.com/u/881019?v=4",
      "profile": "https://dhirschfeld.github.io/",
      "contributions": [
        "infra"
      ]
    },
    {
      "login": "xuyxu",
      "name": "Yi-Xuan Xu",
      "avatar_url": "https://avatars2.githubusercontent.com/u/22359569?v=4",
      "profile": "https://github.com/xuyxu",
      "contributions": [
        "code",
        "test",
        "maintenance",
        "doc"
      ]
    },
    {
      "login": "vincent-nich12",
      "name": "vincent-nich12",
      "avatar_url": "https://avatars3.githubusercontent.com/u/36476633?v=4",
      "profile": "https://github.com/vincent-nich12",
      "contributions": [
        "code"
      ]
    },
    {
      "login": "hamzahiqb",
      "name": "hamzahiqb",
      "avatar_url": "https://avatars3.githubusercontent.com/u/10302415?v=4",
      "profile": "https://github.com/hamzahiqb",
      "contributions": [
        "infra"
      ]
    },
    {
      "login": "Hephaest",
      "name": "Miao Cai",
      "avatar_url": "https://avatars2.githubusercontent.com/u/37981444?v=4",
      "profile": "https://github.com/Hephaest",
      "contributions": [
        "bug",
        "code"
      ]
    },
    {
      "login": "RNKuhns",
      "name": "Ryan Kuhns",
      "avatar_url": "https://avatars0.githubusercontent.com/u/26907244?v=4",
      "profile": "https://github.com/rnkuhns",
      "contributions": [
        "code",
        "doc",
        "tutorial",
        "example",
        "ideas",
        "review",
        "test"
      ]
    },
    {
      "login": "pabworks",
      "name": "pabworks",
      "avatar_url": "https://avatars.githubusercontent.com/u/32725127?v=4",
      "profile": "https://github.com/pabworks",
      "contributions": [
        "code",
        "test"
      ]
    },
    {
      "login": "ayan-biswas0412",
      "name": "AYAN BISWAS",
      "avatar_url": "https://avatars.githubusercontent.com/u/52851184?v=4",
      "profile": "https://github.com/ayan-biswas0412",
      "contributions": [
        "code"
      ]
    },
    {
      "login": "Lovkush-A",
      "name": "Lovkush",
      "avatar_url": "https://avatars.githubusercontent.com/u/25344832?v=4",
      "profile": "https://github.com/Lovkush-A",
      "contributions": [
        "code",
        "test",
        "ideas",
        "mentoring",
        "projectManagement"
      ]
    },
    {
      "login": "luiszugasti",
      "name": "Luis Zugasti",
      "avatar_url": "https://avatars.githubusercontent.com/u/11198457?s=460&u=0645b72683e491824aca16db9702f1d3eb990389&v=4",
      "profile": "https://github.com/luiszugasti",
      "contributions": [
        "doc"
      ]
    },
    {
      "login": "kanand77",
      "name": "Kavin Anand",
      "avatar_url": "https://avatars.githubusercontent.com/kanand77",
      "profile": "https://github.com/kanand77",
      "contributions": [
        "doc"
      ]
    },
    {
      "login": "dsherry",
      "name": "Dylan Sherry",
      "avatar_url": "https://avatars.githubusercontent.com/dsherry",
      "profile": "https://github.com/dsherry",
      "contributions": [
        "infra"
      ]
    },
    {
      "login": "kachayev",
      "name": "Oleksii Kachaiev",
      "avatar_url": "https://avatars.githubusercontent.com/u/485647?v=4",
      "profile": "https://github.com/kachayev",
      "contributions": [
        "code",
        "test"
      ]
    },
    {
      "login": "Ifeanyi30",
      "name": "Ifeanyi30",
      "avatar_url": "https://avatars.githubusercontent.com/u/49926145?v=4",
      "profile": "https://github.com/Ifeanyi30",
      "contributions": [
        "code"
      ]
    },
    {
      "login": "jschemm",
      "name": "jschemm",
      "avatar_url": "https://avatars.githubusercontent.com/u/81151346?v=4",
      "profile": "https://github.com/jschemm",
      "contributions": [
        "code"
      ]
    },
    {
      "login": "aaronreidsmith",
      "name": "Aaron Smith",
      "avatar_url": "https://avatars.githubusercontent.com/u/21350310?v=4",
      "profile": "https://github.com/aaronreidsmith",
      "contributions": [
        "code"
      ]
    },
    {
      "login": "ltsaprounis",
      "name": "Leonidas Tsaprounis",
      "avatar_url": "https://avatars.githubusercontent.com/u/64217214?v=4",
      "profile": "https://github.com/ltsaprounis",
      "contributions": [
        "code",
        "bug",
        "mentoring",
        "review"
      ]
    },
    {
      "login": "chernika158",
      "name": "Galina Chernikova",
      "avatar_url": "https://avatars.githubusercontent.com/u/43787741?s=400&v=4",
      "profile": "https://github.com/chernika158",
      "contributions": [
        "code"
      ]
    },
    {
      "login": "GuzalBulatova",
      "name": "Guzal Bulatova",
      "avatar_url": "https://avatars.githubusercontent.com/GuzalBulatova",
      "profile": "https://github.com/GuzalBulatova",
      "contributions": [
        "bug",
        "code",
        "eventOrganizing",
        "mentoring",
        "projectManagement",
        "review",
        "test"
      ]
    },
    {
      "login": "satya-pattnaik",
      "name": "Satya Prakash Pattnaik",
      "avatar_url": "https://avatars.githubusercontent.com/u/22102468?v=4",
      "profile": "https://www.linkedin.com/in/satya-pattnaik-77a430144/",
      "contributions": [
        "doc"
      ]
    },
    {
      "login": "yashlamba",
      "name": "Yash Lamba",
      "avatar_url": "https://avatars.githubusercontent.com/u/44164398?v=4",
      "profile": "https://github.com/yashlamba",
      "contributions": [
        "code"
      ]
    },
    {
      "login": "ckastner",
      "name": "Christian Kastner",
      "avatar_url": "https://avatars.githubusercontent.com/u/15859947?v=4",
      "profile": "https://github.com/ckastner",
      "contributions": [
        "code",
        "bug"
      ]
    },
    {
      "login": "tombh",
      "name": "Thomas Buckley-Houston",
      "avatar_url": "https://avatars.githubusercontent.com/u/160835?s=80&v=4",
      "profile": "https://github.com/tombh",
      "contributions": [
        "bug"
      ]
    },
    {
      "login": "julramos",
      "name": "Juliana",
      "avatar_url": "https://avatars.githubusercontent.com/u/19613567?v=4",
      "profile": "https://www.linkedin.com/in/julianarn/",
      "contributions": [
        "code"
      ]
    },
    {
      "login": "SveaMeyer13",
      "name": "Svea Marie Meyer",
      "avatar_url": "https://avatars.githubusercontent.com/u/46671894?v=4",
      "profile": "https://github.com/SveaMeyer13",
      "contributions": [
        "doc",
        "code"
      ]
    },
    {
      "login": "Flix6x",
      "name": "Felix Claessen",
      "avatar_url": "https://avatars.githubusercontent.com/u/30658763?v=4",
      "profile": "https://github.com/flix6x",
      "contributions": [
        "code",
        "doc",
        "test",
        "bug"
      ]
    },
    {
      "login": "thayeylolu",
      "name": "Taiwo Owoseni",
      "avatar_url": "https://avatars.githubusercontent.com/u/13348874?v=4",
      "profile": "https://thayeylolu.github.io/portfolio/",
      "contributions": [
        "code"
      ]
    },
    {
      "login": "jambo6",
      "name": "James Morrill",
      "avatar_url": "https://https://avatars.githubusercontent.com/jambo6",
      "profile": "https://github.com/jambo6",
      "contributions": [
        "code"
      ]
    },
    {
      "login": "Dbhasin1",
      "name": "Drishti Bhasin ",
      "avatar_url": "https://avatars.githubusercontent.com/u/56479884?v=4",
      "profile": "https://github.com/Dbhasin1",
      "contributions": [
        "code"
      ]
    },
    {
      "login": "Yard1",
      "name": "Antoni Baum",
      "avatar_url": "https://avatars.githubusercontent.com/u/10364161?v=4",
      "profile": "https://www.linkedin.com/in/yard1/",
      "contributions": [
        "code"
      ]
    },
    {
      "login": "ltoniazzi",
      "name": "Lorenzo Toniazzi",
      "avatar_url": "https://avatars.githubusercontent.com/u/61414566",
      "profile": "https://github.com/ltoniazzi",
      "contributions": [
        "code"
      ]
    },
    {
      "login": "freddyaboulton",
      "name": "Freddy A Boulton",
      "avatar_url": "https://avatars.githubusercontent.com/u/41651716?v=4",
      "profile": "https://github.com/freddyaboulton",
      "contributions": [
        "infra",
        "test"
      ]
    },
    {
      "login": "Riyabelle25",
      "name": "Riya Elizabeth John",
      "avatar_url": "https://avatars.githubusercontent.com/u/55790848?v=4",
      "profile": "https://github.com/Riyabelle25",
      "contributions": [
        "code",
        "test",
        "doc"
      ]
    },
    {
      "login": "chrisholder",
      "name": "chrisholder",
      "avatar_url": "https://avatars.githubusercontent.com/u/4674372?v=4",
      "profile": "https://github.com/chrisholder",
      "contributions": [
        "code",
        "test",
        "doc",
        "design",
        "example"
      ]
    },
    {
      "login": "moradabaz",
      "name": "Morad :)",
      "avatar_url": "https://avatars.githubusercontent.com/u/29915156?v=4",
      "profile": "https://moradisten.github.io/",
      "contributions": [
        "code",
        "test",
        "doc"
      ]
    },
    {
      "login": "bilal-196",
      "name": "Ahmed Bilal",
      "avatar_url": "https://avatars.githubusercontent.com/u/74570044?v=4",
      "profile": "https://github.com/bilal-196",
      "contributions": [
        "doc"
      ]
    },
    {
      "login": "victordremov",
      "name": "Viktor Dremov",
      "avatar_url": "https://avatars.githubusercontent.com/u/32140716",
      "profile": "https://github.com/victordremov",
      "contributions": [
        "code"
      ]
    },
    {
      "login": "corvusrabus",
      "name": "Corvin Paul",
      "avatar_url": "https://lh3.googleusercontent.com/zMvwkuxyIsRN1I0-HLojbcbbHaERXa-b9eztZ23z_C2m7cXdMiU4z36ekS5-cgBmikPhZA=w1280",
      "profile": "https://sites.google.com/view/corvinpaul/",
      "contributions": [
        "doc"
      ]
    },
    {
      "login": "xloem",
      "name": "patiently pending world peace",
      "profile": "https://github.com/xloem",
      "contributions": [
        "code"
      ]
    },
    {
      "login": "AreloTanoh",
      "name": "Arelo Tanoh",
      "avatar_url": "https://avatars.githubusercontent.com/AreloTanoh",
      "profile": "https://github.com/AreloTanoh",
      "contributions": [
        "doc"
      ]
    },
    {
      "login": "pul95",
      "name": "Pulkit Verma",
      "avatar_url": "https://avatars.githubusercontent.com/pul95",
      "profile": "https://github.com/pul95",
      "contributions": [
        "doc"
      ]
    },
    {
      "login": "IlyasMoutawwakil",
      "name": "Ilyas Moutawwakil",
      "avatar_url": "https://avatars.githubusercontent.com/IlyasMoutawwakil",
      "profile": "https://github.com/IlyasMoutawwakil",
      "contributions": [
        "code",
        "doc"
      ]
    },
    {
      "login": "mathco-wf",
      "name": "TheMathcompay Widget Factory Team",
      "avatar_url": "https://avatars.githubusercontent.com/mathco-wf",
      "profile": "https://github.com/mathco-wf",
      "contributions": [
        "doc"
      ]
    },
    {
      "login": "BINAYKUMAR943",
      "name": "Binay Kumar",
      "avatar_url": "https://avatars.githubusercontent.com/u/38756834?v=4",
      "profile": "https://github.com/BINAYKUMAR943",
      "contributions": [
        "code",
        "doc",
        "test"
      ]
    },
    {
      "login": "ronnie-llamado",
      "name": "Ronnie Llamado",
      "avatar_url": "https://avatars.githubusercontent.com/ronnie-llamado",
      "profile": "https://github.com/ronnie-llamado",
      "contributions": [
        "doc"
      ]
    },
    {
      "login": "bobbys-dev",
      "name": "bobbys",
      "avatar_url": "https://avatars.githubusercontent.com/bobbys-dev",
      "profile": "https://github.com/bobbys-dev",
      "contributions": [
        "code"
      ]
    },
    {
      "login": "yairbeer",
      "name": "Yair Beer",
      "avatar_url": "https://avatars.githubusercontent.com/yairbeer",
      "profile": "https://github.com/yairbeer",
      "contributions": [
        "code"
      ]
    },
    {
      "login": "boukepostma",
      "name": "Bouke Postma",
      "avatar_url": "https://avatars.githubusercontent.com/boukepostma",
      "profile": "https://github.com/boukepostma",
      "contributions": [
        "code",
        "bug",
        "ideas"
      ]
    },
    {
      "login": "Aparna-Sakshi",
      "name": "Aparna Sakshi",
      "avatar_url": "https://avatars.githubusercontent.com/u/44149689?v=4",
      "profile": "https://aparna-sakshi.github.io/",
      "contributions": [
        "code"
      ]
    },
    {
      "login": "eyalshafran",
      "name": "Eyal Shafran",
      "avatar_url": "https://avatars.githubusercontent.com/u/16999574?v=4",
      "profile": "https://github.com/eyalshafran",
      "contributions": [
        "code"
      ]
    },
    {
      "login": "tensorflow-as-tf",
      "name": "tensorflow-as-tf",
      "avatar_url": "https://avatars.githubusercontent.com/u/51345718?v=4",
      "profile": "https://github.com/tensorflow-as-tf",
      "contributions": [
        "code"
      ]
    },
    {
      "login": "justinshenk",
      "name": "Justin Shenk",
      "avatar_url": "https://avatars.githubusercontent.com/u/10270308?v=4",
      "profile": "https://www.justinshenk.com/",
      "contributions": [
        "doc"
      ]
    },
    {
      "login": "kejsitake",
      "name": "Kejsi Take",
      "avatar_url": "https://avatars.githubusercontent.com/u/23707808?v=4",
      "profile": "https://kejsitake.com/",
      "contributions": [
        "code"
      ]
    },
    {
      "login": "myprogrammerpersonality",
      "name": "Ali Yazdizadeh",
      "avatar_url": "https://avatars.githubusercontent.com/u/49058167?v=4",
      "profile": "https://github.com/myprogrammerpersonality",
      "contributions": [
        "doc"
      ]
    },
    {
      "login": "RavenRudi",
      "name": "RavenRudi",
      "avatar_url": "https://avatars.githubusercontent.com/u/46402968?v=4",
      "profile": "https://github.com/RavenRudi",
      "contributions": [
        "code"
      ]
    },
    {
      "login": "danbartl",
      "name": "danbartl",
      "avatar_url": "https://avatars.githubusercontent.com/u/19947407?v=4",
      "profile": "https://github.com/danbartl",
      "contributions": [
        "bug",
        "code",
        "review",
        "talk",
        "test",
        "tutorial",
        "video"
      ]
    },
    {
      "login": "xiaobenbenecho",
      "name": "xiaobenbenecho",
      "avatar_url": "https://avatars.githubusercontent.com/u/17461849?v=4",
      "profile": "https://github.com/xiaobenbenecho",
      "contributions": [
        "code"
      ]
    },
    {
      "login": "OliverMatthews",
      "name": "Oliver Matthews",
      "avatar_url": "https://avatars.githubusercontent.com/u/31141490?v=4",
      "profile": "https://github.com/olivermatthews",
      "contributions": [
        "code"
      ]
    },
    {
      "login": "Carlosbogo",
      "name": "Carlos Borrajo",
      "avatar_url": "https://avatars.githubusercontent.com/u/84228424?v=4",
      "profile": "https://github.com/Carlosbogo",
      "contributions": [
        "code",
        "doc"
      ]
    },
    {
      "login": "fstinner",
      "name": "Florian Stinner",
      "avatar_url": "https://avatars.githubusercontent.com/u/11679462?v=4",
      "profile": "https://github.com/fstinner",
      "contributions": [
        "code",
        "test"
      ]
    },
    {
      "login": "ChangWeiTan",
      "name": "Chang Wei Tan",
      "avatar_url": "https://avatars.githubusercontent.com/u/570744?v=4",
      "profile": "https://github.com/ChangWeiTan",
      "contributions": [
        "code"
      ]
    },
    {
      "login": "lmmentel",
      "name": "Lukasz Mentel",
      "avatar_url": "https://avatars.githubusercontent.com/u/8989838?v=4",
      "profile": "https://github.com/lmmentel",
      "contributions": [
        "code",
        "doc",
        "infra",
        "test",
        "bug",
        "maintenance",
        "mentoring"
      ]
    },
    {
      "login": "AngelPone",
      "name": "Bohan Zhang",
      "avatar_url": "https://avatars.githubusercontent.com/u/32930283?v=4",
      "profile": "https://angelpone.github.io/",
      "contributions": [
        "code"
      ]
    },
    {
      "login": "rakshitha123",
      "name": "Rakshitha Godahewa",
      "avatar_url": "https://avatars.githubusercontent.com/u/7654679?v=4",
      "profile": "https://github.com/rakshitha123",
      "contributions": [
        "code",
        "doc"
      ]
    },
    {
      "login": "marcio55afr",
      "name": "Márcio A. Freitas Jr",
      "avatar_url": "https://avatars.githubusercontent.com/u/42646282?v=4",
      "profile": "https://github.com/marcio55afr",
      "contributions": [
        "doc"
      ]
    },
    {
      "login": "MrPr3ntice",
      "name": "Philipp Kortmann",
      "avatar_url": "https://avatars.githubusercontent.com/u/20466981?v=4",
      "profile": "https://www.imes.uni-hannover.de/de/institut/team/m-sc-karl-philipp-kortmann/",
      "contributions": [
        "code",
        "doc"
      ]
    },
    {
      "login": "ishannangia001",
      "name": "Ishan Nangia",
      "avatar_url": "https://avatars.githubusercontent.com/u/29480389?v=4",
      "profile": "https://github.com/ishannangia001",
      "contributions": [
        "ideas"
      ]
    },
    {
      "login": "khrapovs",
      "name": "Stanislav Khrapov",
      "avatar_url": "https://avatars.githubusercontent.com/u/3774663?v=4",
      "profile": "https://github.com/khrapovs",
      "contributions": [
        "code"
      ]
    },
    {
      "login": "Saransh-cpp",
      "name": "Saransh Chopra",
      "avatar_url": "https://avatars.githubusercontent.com/u/74055102?v=4",
      "profile": "https://github.com/Saransh-cpp",
      "contributions": [
        "doc",
        "infra"
      ]
    },
    {
      "login": "RishiKumarRay",
      "name": "Rishi Kumar Ray",
      "avatar_url": "https://avatars.githubusercontent.com/u/87641376?v=4",
      "profile": "https://github.com/RishiKumarRay",
      "contributions": [
        "infra"
      ]
    },
    {
      "login": "cdahlin",
      "name": "Christopher Dahlin",
      "avatar_url": "https://avatars.githubusercontent.com/u/1567780?v=4",
      "profile": "https://github.com/cdahlin",
      "contributions": [
        "code"
      ]
    },
    {
      "login": "iljamaurer",
      "name": "Ilja Maurer",
      "avatar_url": "https://avatars.githubusercontent.com/u/45882103?v=4",
      "profile": "https://github.com/iljamaurer",
      "contributions": [
        "code"
      ]
    },
    {
      "login": "FedericoGarza",
      "name": "Federico Garza",
      "avatar_url": "https://avatars.githubusercontent.com/u/10517170?v=4",
      "profile": "https://github.com/FedericoGarza",
      "contributions": [
        "code",
        "example"
      ]
    },
    {
      "login": "TNTran92",
      "name": "TNTran92",
      "avatar_url": "https://avatars.githubusercontent.com/u/55965636?v=4",
      "profile": "https://github.com/TNTran92",
      "contributions": [
        "code"
      ]
    },
    {
      "login": "niekvanderlaan",
      "name": "Niek van der Laan",
      "avatar_url": "https://avatars.githubusercontent.com/u/9962825?v=4",
      "profile": "https://github.com/niekvanderlaan",
      "contributions": [
        "code"
      ]
    },
    {
      "login": "bethrice44",
      "name": "bethrice44",
      "avatar_url": "https://avatars.githubusercontent.com/u/11226988?v=4",
      "profile": "https://github.com/bethrice44",
      "contributions": [
        "bug",
        "code",
        "review",
        "test"
       ]
    },
    {
      "login": "keepersas",
      "name": "Aleksandr Grekov",
      "avatar_url": "https://avatars.githubusercontent.com/u/44262176?v=4",
      "profile": "https://github.com/keepersas",
      "contributions": [
        "doc"
      ]
    },
    {
      "login": "ZiyaoWei",
      "name": "Ziyao Wei",
      "avatar_url": "https://avatars.githubusercontent.com/u/940823?v=4",
      "profile": "https://github.com/ZiyaoWei",
      "contributions": [
        "code"
      ]
    },
    {
      "login": "dougollerenshaw",
      "name": "Doug Ollerenshaw",
      "avatar_url": "https://avatars.githubusercontent.com/u/19944442?v=4",
      "profile": "https://github.com/dougollerenshaw",
      "contributions": [
        "doc"
      ]
    },
    {
<<<<<<< HEAD
      "login": "AurumnPegasus",
      "name": "Shivansh Subramanian",
      "avatar_url": "https://avatars.githubusercontent.com/u/54315149?v=4",
      "profile": "https://github.com/AurumnPegasus",
      "contributions": [
        "doc",
        "code"
=======
      "login": "NoaBenAmi",
      "name": "Noa Ben Ami",
      "avatar_url": "https://avatars.githubusercontent.com/u/37590002?v=4",
      "profile": "https://github.com/NoaBenAmi",
      "contributions": [
        "code",
        "test",
        "doc"
      ]
    },
    {
      "login": "lielleravid",
      "name": "Lielle Ravid",
      "avatar_url": "https://avatars.githubusercontent.com/u/37774194?v=4",
      "profile": "https://github.com/lielleravid",
      "contributions": [
        "code",
        "doc"
>>>>>>> 8d80987f
      ]
    }
  ],
  "projectName": "sktime",
  "projectOwner": "alan-turing-institute",
  "repoType": "github",
  "repoHost": "https://github.com",
  "commitConvention": "none"
}<|MERGE_RESOLUTION|>--- conflicted
+++ resolved
@@ -1633,7 +1633,6 @@
       ]
     },
     {
-<<<<<<< HEAD
       "login": "AurumnPegasus",
       "name": "Shivansh Subramanian",
       "avatar_url": "https://avatars.githubusercontent.com/u/54315149?v=4",
@@ -1641,7 +1640,9 @@
       "contributions": [
         "doc",
         "code"
-=======
+      ]
+    },
+    {
       "login": "NoaBenAmi",
       "name": "Noa Ben Ami",
       "avatar_url": "https://avatars.githubusercontent.com/u/37590002?v=4",
@@ -1660,7 +1661,6 @@
       "contributions": [
         "code",
         "doc"
->>>>>>> 8d80987f
       ]
     }
   ],
