# -*- coding: utf-8 -*-

__author__ = ["mloning"]
__all__ = ["EXCLUDE_ESTIMATORS", "EXCLUDED_TESTS"]

from sktime.base import BaseEstimator, BaseObject
from sktime.registry import (
    BASE_CLASS_LIST,
    BASE_CLASS_LOOKUP,
    ESTIMATOR_TAG_LIST,
    TRANSFORMER_MIXIN_LIST,
)
from sktime.transformations.base import BaseTransformer

# The following estimators currently do not pass all unit tests
# https://github.com/alan-turing-institute/sktime/issues/1627
EXCLUDE_ESTIMATORS = [
    # SFA is non-compliant with any transformer interfaces, #2064
    "SFA",
    # PlateauFinder seems to be broken, see #2259
    "PlateauFinder",
    # below are removed due to mac failures we don't fully understand, see #3103
    "HIVECOTEV1",
    "HIVECOTEV2",
    "RandomIntervalSpectralEnsemble",
    "RandomInvervals",
    "RandomIntervalSegmenter",
    "RandomIntervalFeatureExtractor",
    "RandomIntervalClassifier",
    "MiniRocket",
    "MatrixProfileTransformer",
    # RandomShapeletTransform is breaking with empty lists, see #3138
    "RandomShapeletTransform",
]


EXCLUDED_TESTS = {
    # known issue when X is passed, wrong time indices are returned, #1364
    "StackingForecaster": ["test_predict_time_index_with_X"],
    # known side effects on multivariate arguments, #2072
    "WindowSummarizer": ["test_methods_have_no_side_effects"],
    # test fails in the Panel case for Differencer, see #2522
    "Differencer": ["test_transform_inverse_transform_equivalent"],
    # tagged in issue #2490
    "SignatureClassifier": [
        "test_classifier_on_unit_test_data",
        "test_classifier_on_basic_motions",
    ],
    # test fail with deep problem with pickling inside tensorflow.
    "CNNClassifier": [
        "test_fit_idempotent",
        "test_persistence_via_pickle",
    ],
<<<<<<< HEAD
    "LSTMFCNClassifier": [
=======
    "MLPClassifier": [
>>>>>>> b6044045
        "test_fit_idempotent",
        "test_persistence_via_pickle",
    ],
    "CNNRegressor": [
        "test_fit_idempotent",
        "test_persistence_via_pickle",
    ],
    # pickling problem with local method see #2490
    "ProximityStump": [
        "test_persistence_via_pickle",
        "test_fit_does_not_overwrite_hyper_params",
    ],
    "ProximityTree": [
        "test_persistence_via_pickle",
        "test_fit_does_not_overwrite_hyper_params",
    ],
    "ProximityForest": [
        "test_persistence_via_pickle",
        "test_fit_does_not_overwrite_hyper_params",
    ],
    # sth is not quite right with the RowTransformer-s changing state,
    #   but these are anyway on their path to deprecation, see #2370
    "SeriesToPrimitivesRowTransformer": ["test_methods_do_not_change_state"],
    "SeriesToSeriesRowTransformer": ["test_methods_do_not_change_state"],
    # ColumnTransformer still needs to be refactored, see #2537
    "ColumnTransformer": ["test_methods_do_not_change_state"],
    # Early classifiers intentionally retain information from pervious predict calls
    #   for #1.
    # #2 amd #3 are due to predict/predict_proba returning two items and that breaking
    #   assert_array_equal
    "TEASER": [
        "test_methods_do_not_change_state",
        "test_fit_idempotent",
        "test_persistence_via_pickle",
    ],
    "CNNNetwork": "test_inheritance",  # not a registered base class, WiP, see #3028
    "VARMAX": [
        "test_update_predict_single",  # see 2997, sporadic failure, unknown cause
        "test__y_when_refitting",  # see 3176
    ],
    # GGS inherits from BaseEstimator which breaks this test
    "GreedyGaussianSegmentation": ["test_inheritance", "test_create_test_instance"],
    "SAX": "test_fit_transform_output",  # SAX returns strange output format
    # this needs to be fixed, was not tested previously due to legacy exception
}

# We use estimator tags in addition to class hierarchies to further distinguish
# estimators into different categories. This is useful for defining and running
# common tests for estimators with the same tags.
VALID_ESTIMATOR_TAGS = tuple(ESTIMATOR_TAG_LIST)

# These methods should not change the state of the estimator, that is, they should
# not change fitted parameters or hyper-parameters. They are also the methods that
# "apply" the fitted estimator to data and useful for checking results.
NON_STATE_CHANGING_METHODS = (
    "predict",
    "predict_var",
    "predict_proba",
    "decision_function",
    "transform",
    # todo: add this back
    # escaping this, since for some estimators
    #   the input format of inverse_transform assumes special col names
    # "inverse_transform",
)

# The following gives a list of valid estimator base classes.
VALID_TRANSFORMER_TYPES = tuple(TRANSFORMER_MIXIN_LIST) + (BaseTransformer,)

BASE_BASE_TYPES = (BaseEstimator, BaseObject)
VALID_ESTIMATOR_BASE_TYPES = tuple(set(BASE_CLASS_LIST).difference(BASE_BASE_TYPES))

VALID_ESTIMATOR_TYPES = (
    BaseEstimator,
    *VALID_ESTIMATOR_BASE_TYPES,
    *VALID_TRANSFORMER_TYPES,
)

VALID_ESTIMATOR_BASE_TYPE_LOOKUP = BASE_CLASS_LOOKUP<|MERGE_RESOLUTION|>--- conflicted
+++ resolved
@@ -51,11 +51,11 @@
         "test_fit_idempotent",
         "test_persistence_via_pickle",
     ],
-<<<<<<< HEAD
+    "MLPClassifier": [
+        "test_fit_idempotent",
+        "test_persistence_via_pickle",
+    ],
     "LSTMFCNClassifier": [
-=======
-    "MLPClassifier": [
->>>>>>> b6044045
         "test_fit_idempotent",
         "test_persistence_via_pickle",
     ],
