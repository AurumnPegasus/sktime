--- conflicted
+++ resolved
@@ -60,16 +60,14 @@
         "test_fit_does_not_overwrite_hyper_params",
         "test_save_estimators_to_file",
     ],
-<<<<<<< HEAD
     "LSTMFCNClassifier": [
         "test_fit_idempotent",
         "test_persistence_via_pickle",
     ],
     "TapNetClassifier": [
         "test_fit_idempotent",
-=======
+    ],
     "ProximityForest": [
->>>>>>> 157600f9
         "test_persistence_via_pickle",
         "test_fit_does_not_overwrite_hyper_params",
         "test_save_estimators_to_file",
