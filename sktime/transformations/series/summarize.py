#!/usr/bin/env python3 -u
# -*- coding: utf-8 -*-
# copyright: sktime developers, BSD-3-Clause License (see LICENSE file)
"""Implement transformers for summarizing a time series."""

__author__ = ["mloning", "RNKuhns"]
__all__ = ["SummaryTransformer", "MeanTransformer"]

import pandas as pd
from deprecated.sphinx import deprecated

from sktime.transformations.base import _SeriesToPrimitivesTransformer
<<<<<<< HEAD
from sktime.utils._maint import deprecated
=======
>>>>>>> 8a372934

ALLOWED_SUM_FUNCS = [
    "mean",
    "min",
    "max",
    "median",
    "sum",
    "skew",
    "kurt",
    "var",
    "std",
    "mad",
    "sem",
    "nunique",
    "count",
]


def _check_summary_function(summary_function):
    """Validate summary_function.

    Parameters
    ----------
    summary_function : str, list or tuple
        Either a string or list/tuple of strings indicating the pandas summary
        functions ("mean", "min", "max", "median", "sum", "skew", "kurtosis",
        "var", "std", "mad", "sem", "nunique", "count") that is used to summarize
        each column of the dataset.

    Returns
    -------
    summary_function : list or tuple
        The summary functions that will be used to summarize the dataset.
    """
    msg = f"""`summary_function` must be str or a list or tuple made up of
          {ALLOWED_SUM_FUNCS}.
          """
    if isinstance(summary_function, str):
        if summary_function not in ALLOWED_SUM_FUNCS:
            raise ValueError(msg)
        summary_function = [summary_function]
    elif isinstance(summary_function, (list, tuple)):
        if not all([func in ALLOWED_SUM_FUNCS for func in summary_function]):
            raise ValueError(msg)
    else:
        raise ValueError(msg)
    return summary_function


def _check_quantiles(quantiles):
    """Validate quantiles.

    Parameters
    ----------
    quantiles : str, list, tuple or None
        Either a string or list/tuple of strings indicating the pandas summary
        functions ("mean", "min", "max", "median", "sum", "skew", "kurtosis",
        "var", "std", "mad", "sem", "nunique", "count") that is used to summarize
        each column of the dataset.

    Returns
    -------
    quantiles : list or tuple
        The validated quantiles that will be used to summarize the dataset.
    """
    msg = """`quantiles` must be int, float or a list or tuple made up of
          int and float values that are between 0 and 1.
          """
    if isinstance(quantiles, (int, float)):
        if not 0.0 <= quantiles <= 1.0:
            raise ValueError(msg)
        quantiles = [quantiles]
    elif isinstance(quantiles, (list, tuple)):
        if len(quantiles) == 0 or not all(
            [isinstance(q, (int, float)) and 0.0 <= q <= 1.0 for q in quantiles]
        ):
            raise ValueError(msg)
    elif quantiles is not None:
        raise ValueError(msg)
    return quantiles


class SummaryTransformer(_SeriesToPrimitivesTransformer):
    """Calculate summary value of a time series.

    For :term:`univariate time series` a combination of summary functions and
    quantiles of the input series are calculated. If the input is a
    :term:`multivariate time series` then the summary functions and quantiles
    are calculated separately for each column.

    Parameters
    ----------
    summary_function : str, list, tuple, default=("mean", "std", "min", "max")
        Either a string, or list or tuple of strings indicating the pandas
        summary functions that are used to summarize each column of the dataset.
        Must be one of ("mean", "min", "max", "median", "sum", "skew", "kurt",
        "var", "std", "mad", "sem", "nunique", "count").
    quantiles : str, list, tuple or None, default=(0.1, 0.25, 0.5, 0.75, 0.9)
        Optional list of series quantiles to calculate. If None, no quantiles
        are calculated.

    See Also
    --------
    MeanTransformer :
        Calculate the mean of a timeseries.

    Notes
    -----
    This provides a wrapper around pandas DataFrame and Series agg and
    quantile methods.

    Examples
    --------
    >>> from sktime.transformations.series.summarize import SummaryTransformer
    >>> from sktime.datasets import load_airline
    >>> y = load_airline()
    >>> transformer = SummaryTransformer()
    >>> y_mean = transformer.fit_transform(y)
    """

    _tags = {
        "fit-in-transform": True,
        "X_inner_mtype": ["pd.DataFrame", "pd.Series"],
    }

    def __init__(
        self,
        summary_function=("mean", "std", "min", "max"),
        quantiles=(0.1, 0.25, 0.5, 0.75, 0.9),
    ):
        self.summary_function = summary_function
        self.quantiles = quantiles
        super(SummaryTransformer, self).__init__()

    def _transform(self, Z, X=None):
        """Logic to transform series.

        Parameters
        ----------
        Z : pd.Series or pd.DataFrame
            The series to transform.

        Returns
        -------
        summary_value : scalar or pd.Series
            If `series_or_df` is univariate then a scalar is returned. Otherwise,
            a pd.Series is returned.
        """
        if self.summary_function is None and self.quantiles is None:
            raise ValueError(
                "One of `summary_function` and `quantiles` must not be None."
            )
        summary_function = _check_summary_function(self.summary_function)
        quantiles = _check_quantiles(self.quantiles)

        summary_value = Z.agg(summary_function)
        if quantiles is not None:
            quantile_value = Z.quantile(quantiles)
            summary_value = pd.concat([summary_value, quantile_value])

        if isinstance(Z, pd.Series):
            summary_value.name = Z.name
            summary_value = pd.DataFrame(summary_value)

        return summary_value.T


class MeanTransformer(SummaryTransformer):
    """Calculate mean value of a time series.

    See Also
    --------
    SummaryTransformer :
        Calculate summary values of a time series.

    Examples
    --------
    >>> from sktime.transformations.series.summarize import MeanTransformer
    >>> from sktime.datasets import load_airline
    >>> y = load_airline()
    >>> transformer = MeanTransformer()
    >>> y_mean = transformer.fit_transform(y)
    """

    @deprecated(
        version="0.9.0",
        reason=(
            "MeanTransformer will be removed in release v0.10.0. Please use "
            "`SummaryTransformer` from `sktime.transformation.series.summarize` "
            "instead."
        ),
        category=FutureWarning,
    )
    def __init__(self):
        super().__init__(summary_function="mean", quantiles=None)<|MERGE_RESOLUTION|>--- conflicted
+++ resolved
@@ -10,10 +10,6 @@
 from deprecated.sphinx import deprecated
 
 from sktime.transformations.base import _SeriesToPrimitivesTransformer
-<<<<<<< HEAD
-from sktime.utils._maint import deprecated
-=======
->>>>>>> 8a372934
 
 ALLOWED_SUM_FUNCS = [
     "mean",
